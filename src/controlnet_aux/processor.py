--- conflicted
+++ resolved
@@ -94,11 +94,7 @@
         LOGGER.info("Loading %s".format(processor_id))
 
         if processor_id not in MODELS:
-<<<<<<< HEAD
-            raise ValueError(f"{processor_id} is not a valid processor id. Please make sure to choose one of {', '.join(MODELS.keys())}.")
-=======
             raise ValueError(f"{processor_id} is not a valid processor id. Please make sure to choose one of {', '.join(MODELS.keys())}")
->>>>>>> 14bd3a46
 
         self.processor_id = processor_id
         self.processor = self.load_processor(self.processor_id)
